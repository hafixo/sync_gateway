//  Copyright (c) 2012 Couchbase, Inc.
//  Licensed under the Apache License, Version 2.0 (the "License"); you may not use this file
//  except in compliance with the License. You may obtain a copy of the License at
//    http://www.apache.org/licenses/LICENSE-2.0
//  Unless required by applicable law or agreed to in writing, software distributed under the
//  License is distributed on an "AS IS" BASIS, WITHOUT WARRANTIES OR CONDITIONS OF ANY KIND,
//  either express or implied. See the License for the specific language governing permissions
//  and limitations under the License.

package db

import (
	"encoding/json"
	"net/http"
	"strings"
	"time"

	"github.com/couchbase/go-couchbase"
	"github.com/couchbase/sg-bucket"
	"github.com/couchbase/sync_gateway/auth"
	"github.com/couchbase/sync_gateway/base"
	"github.com/couchbase/sync_gateway/channels"
)

const (
	kMaxRecentSequences = 20 // Maximum number of sequences stored in RecentSequences before pruning is triggered
)

//////// READING DOCUMENTS:

func realDocID(docid string) string {
	if len(docid) > 250 {
		return "" // Invalid doc IDs
	}
	if strings.HasPrefix(docid, "_") {
		return "" // Disallow "_" prefix, which is for special docs
	}
	return docid
}

// Lowest-level method that reads a document from the bucket.
func (db *DatabaseContext) GetDoc(docid string) (*document, error) {
	key := realDocID(docid)
	if key == "" {
		return nil, base.HTTPErrorf(400, "Invalid doc ID")
	}
	dbExpvars.Add("document_gets", 1)
	doc := newDocument(docid)
	_, err := db.Bucket.Get(key, doc)
	if err != nil {
		return nil, err
	} else if !doc.hasValidSyncData(db.writeSequences()) {
		return nil, base.HTTPErrorf(404, "Not imported")
	}
	return doc, nil
}

// This is the RevisionCacheLoaderFunc callback for the context's RevisionCache.
// Its job is to load a revision from the bucket when there's a cache miss.
func (context *DatabaseContext) revCacheLoader(id IDAndRev) (body Body, history Body, channels base.Set, err error) {
	var doc *document
	if doc, err = context.GetDoc(id.DocID); doc == nil {
		return
	}

	if body, err = context.getRevision(doc, id.RevID); err != nil {
		return
	}
	if doc.History[id.RevID].Deleted {
		body["_deleted"] = true
	}
	history = encodeRevisions(doc.History.getHistory(id.RevID))
	channels = doc.History[id.RevID].Channels
	return
}

// Returns the body of the current revision of a document
func (db *Database) Get(docid string) (Body, error) {
	return db.GetRev(docid, "", false, nil)
}

// Returns the body of a revision of a document. Uses the revision cache.
// revid may be "", meaning the current revision.
func (db *Database) GetRev(docid, revid string, listRevisions bool, attachmentsSince []string) (Body, error) {
	var doc *document
	var body Body
	var revisions Body
	var inChannels base.Set
	var err error
	revIDGiven := (revid != "")
	if revIDGiven {
		// Get a specific revision body and history from the revision cache
		// (which will load them if necessary, by calling revCacheLoader, above)
		body, revisions, inChannels, err = db.revisionCache.Get(docid, revid)
		if body == nil {
			if err == nil {
				err = base.HTTPErrorf(404, "missing")
			}
			return nil, err
		}
	} else {
		// No rev ID given, so load doc and get its current revision:
		if doc, err = db.GetDoc(docid); doc == nil {
			return nil, err
		}
		revid = doc.CurrentRev
		if body, err = db.getRevision(doc, revid); err != nil {
			return nil, err
		}
		if doc.hasFlag(channels.Deleted) {
			body["_deleted"] = true
		}
		revisions = encodeRevisions(doc.History.getHistory(revid))
		inChannels = doc.History[revid].Channels
	}

	// Authorize the access:
	if db.user != nil {
		if err := db.user.AuthorizeAnyChannel(inChannels); err != nil {
			if !revIDGiven {
				return nil, base.HTTPErrorf(403, "forbidden")
			}
			// On access failure, return (only) the doc history and deletion/removal
			// status instead of returning an error. For justification see the comment in
			// the getRevFromDoc method, below
			deleted, _ := body["_deleted"].(bool)
			redactedBody := Body{"_id": docid, "_rev": revid}
			if deleted {
				redactedBody["_deleted"] = true
			} else {
				redactedBody["_removed"] = true
			}
			if listRevisions {
				redactedBody["_revisions"] = revisions
			}
			return redactedBody, nil
		}
	}

	if !revIDGiven {
		if deleted, _ := body["_deleted"].(bool); deleted {
			return nil, base.HTTPErrorf(404, "deleted")
		}
	}

	// Add revision metadata:
	if listRevisions {
		body["_revisions"] = revisions
	}

	// Add attachment bodies:
	if attachmentsSince != nil && len(BodyAttachments(body)) > 0 {
		minRevpos := 1
		if len(attachmentsSince) > 0 {
			if doc == nil { // if rev was in the cache, we don't have the document struct yet
				if doc, err = db.GetDoc(docid); doc == nil {
					return nil, err
				}
			}
			ancestor := doc.History.findAncestorFromSet(revid, attachmentsSince)
			if ancestor != "" {
				minRevpos, _ = parseRevID(ancestor)
				minRevpos++
			}
		}
		body, err = db.loadBodyAttachments(body, minRevpos)
		if err != nil {
			return nil, err
		}
	}
	return body, nil
}

// Returns the body of a revision of a document, as well as the document's current channels
// and the user/roles it grants channel access to.
func (db *Database) GetRevAndChannels(docid, revid string, listRevisions bool) (body Body, channels channels.ChannelMap, access UserAccessMap, roleAccess UserAccessMap, err error) {
	doc, err := db.GetDoc(docid)
	if doc == nil {
		return
	}
	body, err = db.getRevFromDoc(doc, revid, listRevisions)
	if err != nil {
		return
	}
	channels = doc.Channels
	access = doc.Access
	roleAccess = doc.RoleAccess
	return
}

// Returns an HTTP 403 error if the User is not allowed to access any of this revision's channels.
func (db *Database) AuthorizeDocID(docid, revid string) error {
	doc, err := db.GetDoc(docid)
	if doc == nil {
		return err
	}
	return db.authorizeDoc(doc, revid)
}

// Returns an HTTP 403 error if the User is not allowed to access any of this revision's channels.
func (db *Database) authorizeDoc(doc *document, revid string) error {
	user := db.user
	if doc == nil || user == nil {
		return nil // A nil User means access control is disabled
	}
	if revid == "" {
		revid = doc.CurrentRev
	}
	if rev := doc.History[revid]; rev != nil {
		// Authenticate against specific revision:
		return db.user.AuthorizeAnyChannel(rev.Channels)
	} else {
		// No such revision; let the caller proceed and return a 404
		return nil
	}
}

// Gets a revision of a document. If it's obsolete it will be loaded from the database if possible.
// This method adds the magic _id and _rev properties.
func (db *DatabaseContext) getRevision(doc *document, revid string) (Body, error) {
	var body Body
	if body = doc.getRevision(revid); body == nil {
		// No inline body, so look for separate doc:
		if !doc.History.contains(revid) {
			return nil, base.HTTPErrorf(404, "missing")
		} else if data, err := db.getOldRevisionJSON(doc.ID, revid); data == nil {
			return nil, err
		} else if err = json.Unmarshal(data, &body); err != nil {
			return nil, err
		}
	}
	body.FixJSONNumbers() // Make sure big ints won't get output in scientific notation
	body["_id"] = doc.ID
	body["_rev"] = revid
	return body, nil
}

// Gets a revision of a document as raw JSON.
// If it's obsolete it will be loaded from the database if possible.
// Does not add _id or _rev properties.
func (db *Database) getRevisionJSON(doc *document, revid string) ([]byte, error) {
	if body := doc.getRevisionJSON(revid); body != nil {
		return body, nil
	} else if !doc.History.contains(revid) {
		return nil, base.HTTPErrorf(404, "missing")
	} else {
		return db.getOldRevisionJSON(doc.ID, revid)
	}
}

// Gets the body of a revision's nearest ancestor, as raw JSON (without _id or _rev.)
// If no ancestor has any JSON, returns nil but no error.
func (db *Database) getAncestorJSON(doc *document, revid string) ([]byte, error) {
	for {
		if revid = doc.History.getParent(revid); revid == "" {
			return nil, nil
		} else if body, err := db.getRevisionJSON(doc, revid); body != nil {
			return body, nil
		} else if !base.IsDocNotFoundError(err) {
			return nil, err
		}
	}
}

// Returns the body of a revision given a document struct. Checks user access.
func (db *Database) getRevFromDoc(doc *document, revid string, listRevisions bool) (Body, error) {
	var body Body
	if err := db.authorizeDoc(doc, revid); err != nil {
		// As a special case, you don't need channel access to see a deletion revision,
		// otherwise the client's replicator can't process the deletion (since deletions
		// usually aren't on any channels at all!) But don't show the full body. (See #59)
		// Update: this applies to non-deletions too, since the client may have lost access to
		// the channel and gotten a "removed" entry in the _changes feed. It then needs to
		// incorporate that tombsone and for that it needs to see the _revisions property.
		if revid == "" || doc.History[revid] == nil /*|| !doc.History[revid].Deleted*/ {
			return nil, err
		}
		body = Body{"_id": doc.ID, "_rev": revid}
		if !doc.History[revid].Deleted {
			body["_removed"] = true
		}
	} else {
		if revid == "" {
			revid = doc.CurrentRev
			if doc.History[revid].Deleted == true {
				return nil, base.HTTPErrorf(404, "deleted")
			}
		}
		var err error
		if body, err = db.getRevision(doc, revid); err != nil {
			return nil, err
		}
	}
	if doc.History[revid].Deleted {
		body["_deleted"] = true
	}
	if listRevisions {
		history := doc.History.getHistory(revid)
		body["_revisions"] = encodeRevisions(history)
	}
	return body, nil
}

// Returns the body of the asked-for revision or the most recent available ancestor.
// Does NOT fill in _id, _rev, etc.
func (db *Database) getAvailableRev(doc *document, revid string) (Body, error) {
	for ; revid != ""; revid = doc.History[revid].Parent {
		if body, _ := db.getRevision(doc, revid); body != nil {
			return body, nil
		}
	}
	return nil, base.HTTPErrorf(404, "missing")
}

// Moves a revision's ancestor's body out of the document object and into a separate db doc.
func (db *Database) backupAncestorRevs(doc *document, revid string) error {
	// Find an ancestor that still has JSON in the document:
	var json []byte
	for {
		if revid = doc.History.getParent(revid); revid == "" {
			return nil // No ancestors with JSON found
		} else if json = doc.getRevisionJSON(revid); json != nil {
			break
		}
	}

	// Store the JSON as a separate doc in the bucket:
	if err := db.setOldRevisionJSON(doc.ID, revid, json); err != nil {
		// This isn't fatal since we haven't lost any information; just warn about it.
		base.Warn("backupAncestorRevs failed: doc=%q rev=%q err=%v", doc.ID, revid, err)
		return err
	}

	// Nil out the rev's body in the document struct:
	if revid == doc.CurrentRev {
		doc.body = nil
	} else {
		doc.History.setRevisionBody(revid, nil)
	}
	base.LogTo("CRUD+", "Backed up obsolete rev %q/%q", doc.ID, revid)
	return nil
}

//////// UPDATING DOCUMENTS:

// Initializes the gateway-specific "_sync_" metadata of a new document.
// Used when importing an existing Couchbase doc that hasn't been seen by the gateway before.
func (db *Database) initializeSyncData(doc *document) (err error) {
	body := doc.body
	doc.CurrentRev = createRevID(1, "", body)
	body["_rev"] = doc.CurrentRev
	doc.setFlag(channels.Deleted, false)
	doc.History = make(RevTree)
	doc.History.addRevision(RevInfo{ID: doc.CurrentRev, Parent: "", Deleted: false})
	if db.writeSequences() {
		doc.Sequence, err = db.sequences.nextSequence()
	}
	return
}

// Updates or creates a document.
// The new body's "_rev" property must match the current revision's, if any.
func (db *Database) Put(docid string, body Body) (string, error) {
	// Get the revision ID to match, and the new generation number:
	matchRev, _ := body["_rev"].(string)
	generation, _ := parseRevID(matchRev)
	if generation < 0 {
		return "", base.HTTPErrorf(http.StatusBadRequest, "Invalid revision ID")
	}
	generation++
	deleted, _ := body["_deleted"].(bool)

	return db.updateDoc(docid, false, func(doc *document) (Body, error) {
		// (Be careful: this block can be invoked multiple times if there are races!)
		// First, make sure matchRev matches an existing leaf revision:
		if matchRev == "" {
			matchRev = doc.CurrentRev
			if matchRev != "" {
				// PUT with no parent rev given, but there is an existing current revision.
				// This is OK as long as the current one is deleted.
				if !doc.History[matchRev].Deleted {
					return nil, base.HTTPErrorf(http.StatusConflict, "Document exists")
				}
				generation, _ = parseRevID(matchRev)
				generation++
			}
		} else if !doc.History.isLeaf(matchRev) {
			return nil, base.HTTPErrorf(http.StatusConflict, "Document revision conflict")
		}

		// Process the attachments, replacing bodies with digests. This alters 'body' so it has to
		// be done before calling createRevID (the ID is based on the digest of the body.)
		if err := db.storeAttachments(doc, body, generation, matchRev); err != nil {
			return nil, err
		}

		// Make up a new _rev, and add it to the history:
		newRev := createRevID(generation, matchRev, body)
		body["_rev"] = newRev
		doc.History.addRevision(RevInfo{ID: newRev, Parent: matchRev, Deleted: deleted})
		return body, nil
	})
}

// Adds an existing revision to a document along with its history (list of rev IDs.)
// This is equivalent to the "new_edits":false mode of CouchDB.
func (db *Database) PutExistingRev(docid string, body Body, docHistory []string) error {
	newRev := docHistory[0]
	generation, _ := parseRevID(newRev)
	if generation < 0 {
		return base.HTTPErrorf(http.StatusBadRequest, "Invalid revision ID")
	}
	deleted, _ := body["_deleted"].(bool)
	_, err := db.updateDoc(docid, false, func(doc *document) (Body, error) {
		// (Be careful: this block can be invoked multiple times if there are races!)
		// Find the point where this doc's history branches from the current rev:
		currentRevIndex := len(docHistory)
		parent := ""
		for i, revid := range docHistory {
			if doc.History.contains(revid) {
				currentRevIndex = i
				parent = revid
				break
			}
		}
		if currentRevIndex == 0 {
			base.LogTo("CRUD+", "PutExistingRev(%q): No new revisions to add", docid)
			return nil, couchbase.UpdateCancel // No new revisions to add
		}

		// Add all the new-to-me revisions to the rev tree:
		for i := currentRevIndex - 1; i >= 0; i-- {
			doc.History.addRevision(RevInfo{
				ID:      docHistory[i],
				Parent:  parent,
				Deleted: (i == 0 && deleted)})
			parent = docHistory[i]
		}

		// Process the attachments, replacing bodies with digests.
		parentRevID := doc.History[newRev].Parent
		if err := db.storeAttachments(doc, body, generation, parentRevID); err != nil {
			return nil, err
		}
		body["_rev"] = newRev
		return body, nil
	})
	return err
}

// Common subroutine of Put and PutExistingRev: a shell that loads the document, lets the caller
// make changes to it in a callback and supply a new body, then saves the body and document.
func (db *Database) updateDoc(docid string, allowImport bool, callback func(*document) (Body, error)) (string, error) {
	key := realDocID(docid)
	if key == "" {
		return "", base.HTTPErrorf(400, "Invalid doc ID")
	}

	var newRevID, parentRevID string
	var doc *document
	var body Body
	var changedChannels base.Set
	var changedPrincipals, changedRoleUsers []string
	var docSequence uint64
	var unusedSequences []uint64

	err := db.Bucket.WriteUpdate(key, 0, func(currentValue []byte) (raw []byte, writeOpts sgbucket.WriteOptions, err error) {
		// Be careful: this block can be invoked multiple times if there are races!
		if doc, err = unmarshalDocument(docid, currentValue); err != nil {
			return
		} else if !allowImport && currentValue != nil && !doc.hasValidSyncData(db.writeSequences()) {
			err = base.HTTPErrorf(409, "Not imported")
			return
		}

		// Invoke the callback to update the document and return a new revision body:
		body, err = callback(doc)
		if err != nil {
			return
		}

		//Reject bodies containing user special properties for compatibility with CouchDB
		if containsUserSpecialProperties(body) {
			err = base.HTTPErrorf(400, "user defined top level properties beginning with '_' are not allowed in document body")
			return
		}

		// Determine which is the current "winning" revision (it's not necessarily the new one):
		newRevID = body["_rev"].(string)
		parentRevID = doc.History[newRevID].Parent
		prevCurrentRev := doc.CurrentRev
		var branched, inConflict bool
		doc.CurrentRev, branched, inConflict = doc.History.winningRevision()
		doc.setFlag(channels.Deleted, doc.History[doc.CurrentRev].Deleted)
		doc.setFlag(channels.Conflict, inConflict)
		doc.setFlag(channels.Branched, branched)

		if doc.CurrentRev != prevCurrentRev && prevCurrentRev != "" && doc.body != nil {
			// Store the doc's previous body into the revision tree:
			bodyJSON, _ := json.Marshal(doc.body)
			doc.History.setRevisionBody(prevCurrentRev, bodyJSON)
		}

		// Store the new revision body into the doc:
		doc.setRevision(newRevID, body)

		if doc.CurrentRev == newRevID {
			doc.NewestRev = ""
			doc.setFlag(channels.Hidden, false)
		} else {
			doc.NewestRev = newRevID
			doc.setFlag(channels.Hidden, true)
			if doc.CurrentRev != prevCurrentRev {
				// If the new revision is not current, transfer the current revision's
				// body to the top level doc.body:
				doc.body = doc.History.getParsedRevisionBody(doc.CurrentRev)
				doc.History.setRevisionBody(doc.CurrentRev, nil)
			}
		}

		// Run the sync function, to validate the update and compute its channels/access:
		body["_id"] = doc.ID
		channels, access, roles, err := db.getChannelsAndAccess(doc, body, newRevID)
		if err != nil {
			return
		}
		if len(channels) > 0 {
			doc.History[newRevID].Channels = channels
		}

		// Move the body of the replaced revision out of the document so it can be compacted later.
		db.backupAncestorRevs(doc, newRevID)

		// Sequence processing
		if db.writeSequences() {
			// Now that we know doc is valid, assign it the next sequence number, for _changes feed.
			// But be careful not to request a second sequence # on a retry if we don't need one.
			if docSequence <= doc.Sequence {
				if docSequence > 0 {
					// Oops: we're on our second iteration thanks to a conflict, but the sequence
					// we previously allocated is unusable now. We have to allocate a new sequence
					// instead, but we add the unused one(s) to the document so when the changeCache
					// reads the doc it won't freak out over the break in the sequence numbering.
					base.LogTo("Cache", "updateDoc %q: Unused sequence #%d", docid, docSequence)
					unusedSequences = append(unusedSequences, docSequence)
				}
				if docSequence, err = db.sequences.nextSequence(); err != nil {
					return
				}
			}
			doc.Sequence = docSequence
			doc.UnusedSequences = unusedSequences

			// The server TAP/DCP feed will deduplicate multiple revisions for the same doc if they occur in
			// the same mutation queue processing window. This results in missing sequences on the change listener.
			// To account for this, we track the recent sequence numbers for the document.
			if doc.RecentSequences == nil {
				doc.RecentSequences = make([]uint64, 0, 1+len(unusedSequences))
			}
<<<<<<< HEAD

			if len(doc.RecentSequences) > 20 {
				// Prune recent sequences that are earlier than the nextSequence.  The dedup window
				// on the feed is small - sub-second, so we usually shouldn't care about more than
				// a few recent sequences.  However, the pruning has some overhead (read lock on nextSequence),
				// so we're allowing more 'recent sequences' on the doc (20) before attempting pruning
				stableSequence := db.changeCache.GetStableSequence(docid).Seq
				count := 0
				for _, seq := range doc.RecentSequences {
					// Only remove sequences if they are higher than a sequence that's been seen on the
					// feed. This is valid across SG nodes (which could each have a different nextSequence),
					// as the mutations that this node used to rev nextSequence will at some point be delivered
					// to each node.
					if seq < stableSequence {
						count++
					} else {
						break
					}
				}
				if count > 0 {
					doc.RecentSequences = doc.RecentSequences[count:]
=======
		}
		doc.Sequence = docSequence
		doc.UnusedSequences = unusedSequences

		// The server TAP/DCP feed will deduplicate multiple revisions for the same doc if they occur in
		// the same mutation queue processing window. This results in missing sequences on the change listener.
		// To account for this, we track the recent sequence numbers for the document.
		if doc.RecentSequences == nil {
			doc.RecentSequences = make([]uint64, 0, 1 + len(unusedSequences))
		}

		if len(doc.RecentSequences) > 20 {
			// Prune recent sequences that are earlier than the nextSequence.  The dedup window
			// on the feed is small - sub-second, so we usually shouldn't care about more than
			// a few recent sequences.  However, the pruning has some overhead (read lock on nextSequence),
			// so we're allowing more 'recent sequences' on the doc (20) before attempting pruning
			stableSequence := db.changeCache.getNextSequence() - 1
			count := 0
			for _, seq := range doc.RecentSequences {
				// Only remove sequences if they are higher than a sequence that's been seen on the
				// feed. This is valid across SG nodes (which could each have a different nextSequence),
				// as the mutations that this node used to rev nextSequence will at some point be delivered
				// to each node.
				if seq < stableSequence {
					count++
				} else {
					break
>>>>>>> dc01e66b
				}
			}

			// Append current sequence and unused sequences to recent sequence history
			doc.RecentSequences = append(doc.RecentSequences, unusedSequences...)
			doc.RecentSequences = append(doc.RecentSequences, docSequence)
		}

		if doc.CurrentRev != prevCurrentRev {
			// Most of the time this update will change the doc's current rev. (The exception is
			// if the new rev is a conflict that doesn't win the revid comparison.) If so, we
			// need to update the doc's top-level Channels and Access properties to correspond
			// to the current rev's state.
			if newRevID != doc.CurrentRev {
				// In some cases an older revision might become the current one. If so, get its
				// channels & access, for purposes of updating the doc:
				var curBody Body
				if curBody, err = db.getAvailableRev(doc, doc.CurrentRev); curBody != nil {
					base.LogTo("CRUD+", "updateDoc(%q): Rev %q causes %q to become current again",
						docid, newRevID, doc.CurrentRev)
					channels, access, roles, err = db.getChannelsAndAccess(doc, curBody, doc.CurrentRev)
					if err != nil {
						return
					}
				} else {
					// Shouldn't be possible (CurrentRev is a leaf so won't have been compacted)
					base.Warn("updateDoc(%q): Rev %q missing, can't call getChannelsAndAccess " +
					"on it (err=%v)", docid, doc.CurrentRev, err)
					channels = nil
					access = nil
					roles = nil
				}
			}

			// Update the document struct's channel assignment and user access.
			// (This uses the new sequence # so has to be done after updating doc.Sequence)
			changedChannels = doc.updateChannels(channels) //FIX: Incorrect if new rev is not current!
			changedPrincipals = doc.Access.updateAccess(doc, access)
			changedRoleUsers = doc.RoleAccess.updateAccess(doc, roles)

			if len(changedPrincipals) > 0 || len(changedRoleUsers) > 0 {
				if cbb, ok := db.Bucket.(base.CouchbaseBucket); ok { //Backing store is Couchbase Server
					if major, _, _, err := cbb.CBSVersion(); err == nil && major >= 3 {
						base.LogTo("CRUD+", "Optimizing write for Couchbase Server >= 3.0")
					} else {
						// make sure the write blocks till
						// the new value is indexable, otherwise when a User/Role updates (using a view) it
						// might not incorporate the effects of this change.
						writeOpts |= sgbucket.Indexable
					}
				} else {
					// If this update affects user/role access privileges, make sure the write blocks till
					// the new value is indexable, otherwise when a User/Role updates (using a view) it
					// might not incorporate the effects of this change.
					writeOpts |= sgbucket.Indexable
				}
			}

		} else {
			base.LogTo("CRUD+", "updateDoc(%q): Rev %q leaves %q still current",
				docid, newRevID, prevCurrentRev)
		}

		// Prune old revision history to limit the number of revisions:
		if pruned := doc.History.pruneRevisions(db.RevsLimit, doc.CurrentRev); pruned > 0 {
			base.LogTo("CRUD+", "updateDoc(%q): Pruned %d old revisions", docid, pruned)
		}

		doc.TimeSaved = time.Now()

		// Return the new raw document value for the bucket to store.
		raw, err = json.Marshal(doc)
		base.LogTo("Cache", "SAVING #%d", doc.Sequence) //TEMP?
		return
	})

	if err == couchbase.UpdateCancel {
		return "", nil
	} else if err == couchbase.ErrOverwritten {
		// ErrOverwritten is ok; if a later revision got persisted, that's fine too
		base.LogTo("CRUD+", "Note: Rev %q/%q was overwritten in RAM before becoming indexable",
			docid, newRevID)
	} else if err != nil {
		return "", err
	}

	dbExpvars.Add("revs_added", 1)

	if (doc.History[newRevID] != nil) {
		// Store the new revision in the cache
		history := doc.History.getHistory(newRevID)

		if doc.History[newRevID].Deleted {
			body["_deleted"] = true
		}
		revChannels := doc.History[newRevID].Channels
		db.revisionCache.Put(body, encodeRevisions(history), revChannels)

		// Raise event
		if db.EventMgr.HasHandlerForEvent(DocumentChange) {
			db.EventMgr.RaiseDocumentChangeEvent(body, revChannels)
		}
	} else {
		//Revision has been pruned away so won't be added to cache
		base.LogTo("CRUD", "doc %q / %q, has been pruned, it has not been inserted into the revision cache", docid, newRevID)
	}

	// Now that the document has successfully been stored, we can make other db changes:
	base.LogTo("CRUD", "Stored doc %q / %q", docid, newRevID)

	// Mark affected users/roles as needing to recompute their channel access:
	if len(changedPrincipals) > 0 {
		base.LogTo("Access", "Rev %q/%q invalidates channels of %s", docid, newRevID, changedPrincipals)
		for _, name := range changedPrincipals {
			db.invalUserOrRoleChannels(name)
			//If this is the current in memory db.user, reload to generate updated channels
			if db.user != nil && db.user.Name() == name {
				user, err := db.Authenticator().GetUser(db.user.Name())
				if err != nil {
					base.Warn("Error reloading db.user[%s], channels list is out of date --> %+v", db.user.Name(), err)
				} else {
					db.user = user
				}
			}
		}
	}

	if len(changedRoleUsers) > 0 {
		base.LogTo("Access", "Rev %q/%q invalidates roles of %s", docid, newRevID, changedRoleUsers)
		for _, name := range changedRoleUsers {
			db.invalUserRoles(name)
			//If this is the current in memory db.user, reload to generate updated roles
			if db.user != nil && db.user.Name() == name {
				user, err := db.Authenticator().GetUser(db.user.Name())
				if err != nil {
					base.Warn("Error reloading db.user[%s], roles list is out of date --> %+v", db.user.Name(), err)
				} else {
					db.user = user
				}
			}
		}
	}

	return newRevID, nil
}

// Creates a new document, assigning it a random doc ID.
func (db *Database) Post(body Body) (string, string, error) {
	if body["_rev"] != nil {
		return "", "", base.HTTPErrorf(http.StatusNotFound, "No previous revision to replace")
	}

	// If there's an incoming _id property, use that as the doc ID.
	docid, idFound := body["_id"].(string)
	if !idFound {
		docid = base.CreateUUID()
	}

	rev, err := db.Put(docid, body)
	if err != nil {
		docid = ""
	}
	return docid, rev, err
}

// Deletes a document, by adding a new revision whose "_deleted" property is true.
func (db *Database) DeleteDoc(docid string, revid string) (string, error) {
	body := Body{"_deleted": true, "_rev": revid}
	return db.Put(docid, body)
}

//////// CHANNELS:

// Calls the JS sync function to assign the doc to channels, grant users
// access to channels, and reject invalid documents.
func (db *Database) getChannelsAndAccess(doc *document, body Body, revID string) (result base.Set, access channels.AccessMap, roles channels.AccessMap, err error) {
	base.LogTo("CRUD+", "Invoking sync on doc %q rev %s", doc.ID, body["_rev"])

	// Get the parent revision, to pass to the sync function:
	var oldJsonBytes []byte
	if oldJsonBytes, err = db.getAncestorJSON(doc, revID); err != nil {
		return
	}
	oldJson := string(oldJsonBytes)

	if db.ChannelMapper != nil {
		// Call the ChannelMapper:
		var output *channels.ChannelMapperOutput
		output, err = db.ChannelMapper.MapToChannelsAndAccess(body, oldJson,
			makeUserCtx(db.user))
		if err == nil {
			result = output.Channels
			if !doc.hasFlag(channels.Deleted) { // deleted docs can't grant access
				access = output.Access
				roles = output.Roles
			}
			err = output.Rejection
			if err != nil {
				base.Logf("Sync fn rejected: new=%+v  old=%s --> %s", body, oldJson, err)
			} else if !validateAccessMap(access) || !validateRoleAccessMap(roles) {
				err = base.HTTPErrorf(500, "Error in JS sync function")
			}

		} else {
			base.Warn("Sync fn exception: %+v; doc = %s", err, body)
			err = base.HTTPErrorf(500, "Exception in JS sync function")
		}

	} else {
		// No ChannelMapper so by default use the "channels" property:
		value, _ := body["channels"].([]interface{})
		if value != nil {
			array := make([]string, 0, len(value))
			for _, channel := range value {
				channelStr, ok := channel.(string)
				if ok && len(channelStr) > 0 {
					array = append(array, channelStr)
				}
			}
			result, err = channels.SetFromArray(array, channels.KeepStar)
		}
	}
	return
}

// Creates a userCtx object to be passed to the sync function
func makeUserCtx(user auth.User) map[string]interface{} {
	if user == nil {
		return nil
	}
	return map[string]interface{}{
		"name":     user.Name(),
		"roles":    user.RoleNames(),
		"channels": user.InheritedChannels().AllChannels(),
	}
}

// Are the principal and role names in an AccessMap all valid?
func validateAccessMap(access channels.AccessMap) bool {
	for name, _ := range access {
		if strings.HasPrefix(name, "role:") {
			name = name[5:] // Roles are identified in access view by a "role:" prefix
		}
		if !auth.IsValidPrincipalName(name) {
			base.Warn("Invalid principal name %q in access() or role() call", name)
			return false
		}
	}
	return true
}

func validateRoleAccessMap(roleAccess channels.AccessMap) bool {
	if !validateAccessMap(roleAccess) {
		return false
	}
	for _, roles := range roleAccess {
		for rolename, _ := range roles {
			if !auth.IsValidPrincipalName(rolename) {
				base.Warn("Invalid role name %q in role() call", rolename)
				return false
			}
		}
	}
	return true
}

// Recomputes the set of channels a User/Role has been granted access to by sync() functions.
// This is part of the ChannelComputer interface defined by the Authenticator.
func (context *DatabaseContext) ComputeChannelsForPrincipal(princ auth.Principal) (channels.TimedSet, error) {

	if context.UseGlobalSequence() {
		return context.ComputeSequenceChannelsForPrincipal(princ)
	} else {
		return context.ComputeVbSequenceChannelsForPrincipal(princ)
	}
}

// Recomputes the set of channels a User/Role has been granted access to by sync() functions.
// This is part of the ChannelComputer interface defined by the Authenticator.
func (context *DatabaseContext) ComputeSequenceChannelsForPrincipal(princ auth.Principal) (channels.TimedSet, error) {
	key := princ.Name()
	if _, ok := princ.(auth.User); !ok {
		key = "role:" + key // Roles are identified in access view by a "role:" prefix
	}

	var vres struct {
		Rows []struct {
			Value channels.TimedSet
		}
	}

	opts := map[string]interface{}{"stale": false, "key": key}
	if verr := context.Bucket.ViewCustom(DesignDocSyncGateway, ViewAccess, opts, &vres); verr != nil {
		return nil, verr
	}
	channelSet := channels.TimedSet{}
	for _, row := range vres.Rows {
		channelSet.Add(row.Value)
	}
	return channelSet, nil
}

// Recomputes the set of channels a User/Role has been granted access to by sync() functions.
// This is part of the ChannelComputer interface defined by the Authenticator.
func (context *DatabaseContext) ComputeVbSequenceChannelsForPrincipal(princ auth.Principal) (channels.TimedSet, error) {
	key := princ.Name()
	if _, ok := princ.(auth.User); !ok {
		key = "role:" + key // Roles are identified in access view by a "role:" prefix
	}

	var vres struct {
		Rows []struct {
			Value channels.TimedSet
		}
	}

	opts := map[string]interface{}{"stale": false, "key": key}
	if verr := context.Bucket.ViewCustom(DesignDocSyncGateway, ViewAccessVbSeq, opts, &vres); verr != nil {
		return nil, verr
	}

	channelSet := channels.TimedSet{}
	for _, row := range vres.Rows {
		channelSet.Add(row.Value)
	}
	return channelSet, nil
}

// Recomputes the set of roles a User has been granted access to by sync() functions.
// This is part of the ChannelComputer interface defined by the Authenticator.
func (context *DatabaseContext) ComputeRolesForUser(user auth.User) (channels.TimedSet, error) {
	var vres struct {
		Rows []struct {
			Value channels.TimedSet
		}
	}

	opts := map[string]interface{}{"stale": false, "key": user.Name()}
	if verr := context.Bucket.ViewCustom(DesignDocSyncGateway, ViewRoleAccess, opts, &vres); verr != nil {
		return nil, verr
	}
	// Merge the TimedSets from the view result:
	var result channels.TimedSet
	for _, row := range vres.Rows {
		if result == nil {
			result = row.Value
		} else {
			result.Add(row.Value)
		}
	}
	return result, nil
}

//////// REVS_DIFF:

// Given a document ID and a set of revision IDs, looks up which ones are not known.
func (db *Database) RevDiff(docid string, revids []string) (missing, possible []string) {
	if strings.HasPrefix(docid, "_design/") && db.user != nil {
		return // Users can't upload design docs, so ignore them
	}
	doc, err := db.GetDoc(docid)
	if err != nil {
		if !base.IsDocNotFoundError(err) {
			base.Warn("RevDiff(%q) --> %T %v", docid, err, err)
			// If something goes wrong getting the doc, treat it as though it's nonexistent.
		}
		missing = revids
		return
	}
	revmap := doc.History
	found := make(map[string]bool)
	maxMissingGen := 0
	for _, revid := range revids {
		if revmap.contains(revid) {
			found[revid] = true
		} else {
			if missing == nil {
				missing = make([]string, 0, 5)
			}
			gen, _ := parseRevID(revid)
			if gen > 0 {
				missing = append(missing, revid)
				if gen > maxMissingGen {
					maxMissingGen = gen
				}
			}
		}
	}
	if missing != nil {
		possible = make([]string, 0, 5)
		for revid, _ := range revmap {
			gen, _ := parseRevID(revid)
			if !found[revid] && gen < maxMissingGen {
				possible = append(possible, revid)
			}
		}
		if len(possible) == 0 {
			possible = nil
		}
	}
	return
}<|MERGE_RESOLUTION|>--- conflicted
+++ resolved
@@ -557,7 +557,6 @@
 			if doc.RecentSequences == nil {
 				doc.RecentSequences = make([]uint64, 0, 1+len(unusedSequences))
 			}
-<<<<<<< HEAD
 
 			if len(doc.RecentSequences) > 20 {
 				// Prune recent sequences that are earlier than the nextSequence.  The dedup window
@@ -579,35 +578,6 @@
 				}
 				if count > 0 {
 					doc.RecentSequences = doc.RecentSequences[count:]
-=======
-		}
-		doc.Sequence = docSequence
-		doc.UnusedSequences = unusedSequences
-
-		// The server TAP/DCP feed will deduplicate multiple revisions for the same doc if they occur in
-		// the same mutation queue processing window. This results in missing sequences on the change listener.
-		// To account for this, we track the recent sequence numbers for the document.
-		if doc.RecentSequences == nil {
-			doc.RecentSequences = make([]uint64, 0, 1 + len(unusedSequences))
-		}
-
-		if len(doc.RecentSequences) > 20 {
-			// Prune recent sequences that are earlier than the nextSequence.  The dedup window
-			// on the feed is small - sub-second, so we usually shouldn't care about more than
-			// a few recent sequences.  However, the pruning has some overhead (read lock on nextSequence),
-			// so we're allowing more 'recent sequences' on the doc (20) before attempting pruning
-			stableSequence := db.changeCache.getNextSequence() - 1
-			count := 0
-			for _, seq := range doc.RecentSequences {
-				// Only remove sequences if they are higher than a sequence that's been seen on the
-				// feed. This is valid across SG nodes (which could each have a different nextSequence),
-				// as the mutations that this node used to rev nextSequence will at some point be delivered
-				// to each node.
-				if seq < stableSequence {
-					count++
-				} else {
-					break
->>>>>>> dc01e66b
 				}
 			}
 
