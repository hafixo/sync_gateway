--- conflicted
+++ resolved
@@ -55,14 +55,11 @@
 }
 
 func setupTestDBWithCacheOptions(t *testing.T, options CacheOptions) *Database {
-<<<<<<< HEAD
 
 	dbcOptions := DatabaseContextOptions{
 		CacheOptions: &options,
 	}
-	context, err := NewDatabaseContext("db", testBucket(), false, dbcOptions)
-=======
-	context, err := NewDatabaseContext("db", testBucket(), false, options, RevisionCacheCapacity)
+	context, err := NewDatabaseContext("db", testBucket(), false, dbcOptions, RevisionCacheCapacity)
 	assertNoError(t, err, "Couldn't create context for database 'db'")
 	db, err := CreateDatabase(context)
 	assertNoError(t, err, "Couldn't create database 'db'")
@@ -71,7 +68,6 @@
 
 func setupTestLeakyDBWithCacheOptions(t *testing.T, options CacheOptions, leakyOptions base.LeakyBucketConfig) *Database {
 	context, err := NewDatabaseContext("db", testLeakyBucket(leakyOptions), false, options, RevisionCacheCapacity)
->>>>>>> dc01e66b
 	assertNoError(t, err, "Couldn't create context for database 'db'")
 	db, err := CreateDatabase(context)
 	assertNoError(t, err, "Couldn't create database 'db'")
@@ -340,71 +336,6 @@
 	}
 }
 
-<<<<<<< HEAD
-=======
-// Unit test for bug #314
-func TestChangesAfterChannelAdded(t *testing.T) {
-
-	var logKeys = map[string]bool {
-		"Cache": true,
-		"Changes": true,
-		"Changes+": true,
-	}
-
-	base.UpdateLogKeys(logKeys, true)
-
-	db := setupTestDB(t)
-	defer tearDownTestDB(t, db)
-	db.ChannelMapper = channels.NewDefaultChannelMapper()
-
-	// Create a user with access to channel ABC
-	authenticator := db.Authenticator()
-	user, _ := authenticator.NewUser("naomi", "letmein", channels.SetOf("ABC"))
-	authenticator.Save(user)
-
-	// Create a doc on two channels (sequence 1):
-	revid, _ := db.Put("doc1", Body{"channels": []string{"ABC", "PBS"}})
-
-	// Modify user to have access to both channels (sequence 2):
-	userInfo, err := db.GetPrincipal("naomi", true)
-	assert.True(t, userInfo != nil)
-	userInfo.ExplicitChannels = base.SetOf("ABC", "PBS")
-	_, err = db.UpdatePrincipal(*userInfo, true, true)
-	assertNoError(t, err, "UpdatePrincipal failed")
-
-	// Check the _changes feed:
-	db.changeCache.waitForSequence(1)
-	db.user, _ = authenticator.GetUser("naomi")
-	changes, err := db.GetChanges(base.SetOf("*"), ChangesOptions{Since: SequenceID{Seq: 1}})
-	assertNoError(t, err, "Couldn't GetChanges")
-
-	assert.Equals(t, len(changes), 2)
-	assert.DeepEquals(t, changes[0], &ChangeEntry{
-		Seq:     SequenceID{Seq: 1, TriggeredBy: 2},
-		ID:      "doc1",
-		Changes: []ChangeRev{{"rev": revid}}})
-	assert.DeepEquals(t, changes[1], &ChangeEntry{
-		Seq:     SequenceID{Seq: 2},
-		ID:      "_user/naomi",
-		Changes: []ChangeRev{}})
-
-	// Add a new doc (sequence 3):
-	revid, _ = db.Put("doc2", Body{"channels": []string{"PBS"}})
-
-	// Check the _changes feed -- this is to make sure the changeCache properly received
-	// sequence 2 (the user doc) and isn't stuck waiting for it.
-	db.changeCache.waitForSequence(3)
-	changes, err = db.GetChanges(base.SetOf("*"), ChangesOptions{Since: SequenceID{Seq: 2}})
-	assertNoError(t, err, "Couldn't GetChanges (2nd)")
-
-	assert.Equals(t, len(changes), 1)
-	assert.DeepEquals(t, changes[0], &ChangeEntry{
-		Seq:     SequenceID{Seq: 3},
-		ID:      "doc2",
-		Changes: []ChangeRev{{"rev": revid}}})
-}
-
->>>>>>> dc01e66b
 // Unit test for bug #673
 func TestUpdatePrincipal(t *testing.T) {
 
@@ -937,13 +868,8 @@
 	for i := 0; i < b.N; i++ {
 		bucket, _ := ConnectToBucket(base.BucketSpec{
 			Server:     kTestURL,
-<<<<<<< HEAD
 			BucketName: fmt.Sprintf("b-%d", i)})
-		context, _ := NewDatabaseContext("db", bucket, false, DatabaseContextOptions{})
-=======
-			BucketName: fmt.Sprintf("b-%d", i)},nil)
-		context, _ := NewDatabaseContext("db", bucket, false, CacheOptions{}, RevisionCacheCapacity)
->>>>>>> dc01e66b
+		context, _ := NewDatabaseContext("db", bucket, false, DatabaseContextOptions{}, RevisionCacheCapacity)
 		db, _ := CreateDatabase(context)
 
 		body := Body{"key1": "value1", "key2": 1234}
