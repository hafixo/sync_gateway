--- conflicted
+++ resolved
@@ -291,16 +291,10 @@
 	return changes, err
 }
 
-<<<<<<< HEAD
-func (db *Database) GetChangeLog(channelName string, afterSeq uint64) (*channels.ChangeLog, error) {
-	db.changesWriter.checkpoint()
-	return db.changesWriter.getChangeLog(channelName, afterSeq)
-=======
 func (db *Database) GetChangeLog(channelName string, afterSeq uint64) []*LogEntry {
 	options := ChangesOptions{Since: afterSeq}
 	_, log := db.changeCache.getChannelCache(channelName).getCachedChanges(options)
 	return log
->>>>>>> bd333f10
 }
 
 // Wait until the change-cache has caught up with the latest writes to the database.
