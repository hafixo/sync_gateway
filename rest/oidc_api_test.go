package rest

import (
	"encoding/json"
	"fmt"
	"io/ioutil"
	"net/http"
	"net/http/cookiejar"
	"net/http/httptest"
	"net/url"
	"regexp"
	"strings"
	"testing"
	"time"

	"github.com/couchbase/sync_gateway/auth"
	"github.com/couchbase/sync_gateway/base"
	"github.com/gorilla/mux"
	"github.com/stretchr/testify/assert"
	"github.com/stretchr/testify/require"
	"gopkg.in/square/go-jose.v2/jwt"
)

// The mockAuthServer represents a mock OAuth2 server for verifying OpenID Connect client code.
// It is not intended to be used as an actual OAuth 2 server. It lacks many features that would
// be required in a classic implementation. See https://tools.ietf.org/html/rfc6749 to know more
// about the OAuth 2.0 Authorization Framework specification.
type mockAuthServer struct {

	// URL represents base URL of the OAuth2 server of the
	// form http://ipaddr:port with no trailing slash.
	URL string

	// server is an underlying HTTP server listening on a system-chosen
	// port on the local loopback interface, for use in end-to-end HTTP tests.
	server *httptest.Server

	// The options represents a collection of custom options you want to store
	// on the server in memory and change it's behavior against specific tests.
	// An empty options map is allocated with enough space to hold the specified
	// number of elements when mock auth server is created.
	options map[string]interface{}
}

// The newMockAuthServer returns a new mock OAuth Server but doesn't start it.
// The caller should call Start when needed, to start it up.
func newMockAuthServer() *mockAuthServer {
	server := new(mockAuthServer)
	server.options = make(map[string]interface{})
	return server
}
<<<<<<< HEAD

// Options returns the options map encapsulated on mock auth server.
// An empty options map is initialized when server is created.
func (s *mockAuthServer) Options() map[string]interface{} {
	return s.options
}

// Option returns the element with the specified key
// (options[key]) from the options map on mock auth server.
// The value may be nil if the specified key doesn't exist.
func (s *mockAuthServer) Option(key string) interface{} {
	return s.options[key]
}

=======

// Options returns the options map encapsulated on mock auth server.
// An empty options map is initialized when server is created.
func (s *mockAuthServer) Options() map[string]interface{} {
	return s.options
}

// Option returns the element with the specified key
// (options[key]) from the options map on mock auth server.
// The value may be nil if the specified key doesn't exist.
func (s *mockAuthServer) Option(key string) interface{} {
	return s.options[key]
}

>>>>>>> 6ff84b8a
// BoolOption returns the element with the specified key
// (options[key]) as bool from the options map on mock auth server.
// Returns true if specified key exists and false otherwise.
func (s *mockAuthServer) BoolOption(key string) bool {
	val, ok := s.options[key]
	return ok && val.(bool)
}

// StringOption returns the element with the specified key
// (options[key]) as string from the options map on mock auth
// server. The returned option value may be empty, but not nil.
func (s *mockAuthServer) StringOption(key string) string {
	if val, ok := s.options[key]; ok {
		return val.(string)
	}
	return ""
}

// DeleteOption add the element with the specified key
// (options[key]=value) to the options map on mock auth server.
func (s *mockAuthServer) SetOption(k string, v interface{}) {
	s.options[k] = v
}

// DeleteOption deletes the element with the specified key
// (options[key]) from the options map on mock auth server.
// If there is no such element, DeleteOption is a no-op.
func (s *mockAuthServer) DeleteOption(key string) {
	delete(s.options, key)
}

// Start registers mock handlers and starts the mock OAuth server.
// The caller should call Shutdown when finished, to shut it down.
func (s *mockAuthServer) Start() {
	router := mux.NewRouter()
	router.HandleFunc("/{provider}"+auth.OIDCDiscoveryConfigPath, s.mockDiscoveryHandler).Methods(http.MethodGet)
	router.HandleFunc("/{provider}/auth", s.mockAuthHandler).Methods(http.MethodGet, http.MethodPost)
	router.HandleFunc("/{provider}/token", s.mockTokenHandler).Methods(http.MethodPost)
	s.server = httptest.NewServer(router)
	s.URL = s.server.URL
}

// Shutdown shuts down the underlying httptest server and blocks
// until all outstanding requests on that server have completed.
func (s *mockAuthServer) Shutdown() {
	s.server.Close()
}

// mockDiscoveryHandler mocks the provider discovery endpoint with a mock response.
// Makes a JSON document available at the path formed by concatenating the string
// /.well-known/openid-configuration to the Issuer.
func (s *mockAuthServer) mockDiscoveryHandler(w http.ResponseWriter, r *http.Request) {
	if s.BoolOption("wantDiscoveryError") {
		w.WriteHeader(http.StatusInternalServerError)
		return
	}
	issuer := s.StringOption("issuer")
	metadata := auth.ProviderMetadata{
		Issuer:                           issuer,
		TokenEndpoint:                    issuer + "/token",
		JwksUri:                          issuer + "/oauth2/v3/certs",
		AuthorizationEndpoint:            issuer + "/auth",
		IdTokenSigningAlgValuesSupported: []string{"RS256"},
	}
	renderJSON(w, r, http.StatusOK, metadata)
}

// renderJSON renders the response data as "application/json" with the status code.
// It may report status 500 Internal Server Error if there is any failure in converting the
// response data to JSON document.
func renderJSON(w http.ResponseWriter, r *http.Request, statusCode int, data interface{}) {
	w.Header().Set("Content-Type", "application/json")
	w.WriteHeader(statusCode)
	if err := json.NewEncoder(w).Encode(data); err != nil {
		base.Errorf("Error rendering JSON response: %s", err)
		w.WriteHeader(http.StatusInternalServerError)
		return
	}
}

// mockAuthHandler mocks the authentication process performed by the OAuth Authorization Server.
// The behavior of mockAuthHandler can be modified through the options map when needed.
// Clients are redirected to the specified callback URL after successful authentication.
func (s *mockAuthServer) mockAuthHandler(w http.ResponseWriter, r *http.Request) {
	var redirectionURL string
	state := r.URL.Query().Get(requestParamState)
	if s.BoolOption("invalidateState") {
		state = "aW52YWxpZCBzdGF0ZQo=" // Invalid state to simulate CSRF
	}
	redirect := r.URL.Query().Get(requestParamRedirectURI)
	if redirect == "" {
		base.Errorf("No redirect URL found in auth request")
		w.WriteHeader(http.StatusInternalServerError)
		return
	}
	if s.BoolOption("wantCallbackError") {
		err := "?error=unsupported_response_type&error_description=response_type%20not%20supported"
		redirectionURL = fmt.Sprintf("%s?error=%s", redirect, err)
		http.Redirect(w, r, redirectionURL, http.StatusTemporaryRedirect)
	}
	code := base.GenerateRandomSecret()
	if s.BoolOption("wantNoCode") {
		code = ""
	}
	redirectionURL = fmt.Sprintf("%s?code=%s", redirect, code)
	if state != "" {
		redirectionURL = fmt.Sprintf("%s&state=%s", redirectionURL, state)
	}
	if s.BoolOption("wantUntoldProvider") {
		uri, err := auth.SetURLQueryParam(redirectionURL, requestParamProvider, "untold")
		if err != nil {
			base.Errorf("error setting untold provider in mock callback URL")
			w.WriteHeader(http.StatusInternalServerError)
			return
		}
		redirectionURL = uri
	}
	http.Redirect(w, r, redirectionURL, http.StatusTemporaryRedirect)
}

// mockAuthHandler mocks the token handling process performed by the OAuth Authorization Server.
// It mocks token response and makes it available as JSON document.
func (s *mockAuthServer) mockTokenHandler(w http.ResponseWriter, r *http.Request) {
	if s.BoolOption("wantTokenExchangeError") {
		w.WriteHeader(http.StatusInternalServerError)
		return
	}
	issuer := s.StringOption("issuer")
	claims := jwt.Claims{ID: "id0123456789", Issuer: issuer,
		Audience: jwt.Audience{"aud1", "aud2", "aud3", "baz"},
		IssuedAt: jwt.NewNumericDate(time.Now()), Subject: "noah",
		Expiry: jwt.NewNumericDate(time.Now().Add(5 * time.Minute)),
	}
	signer, err := base.GetRSASigner()
	if err != nil {
		base.Errorf("Error creating RSA signer: %s", err)
		w.WriteHeader(http.StatusInternalServerError)
		return
	}
	claimEmail := map[string]interface{}{"email": "noah@foo.com"}
	builder := jwt.Signed(signer).Claims(claims).Claims(claimEmail)
	token, err := builder.CompactSerialize()
	if err != nil {
		base.Errorf("Error serializing token: %s", err)
		w.WriteHeader(http.StatusUnauthorized)
		return
	}
	response := OIDCTokenResponse{
		IDToken:      token,
		AccessToken:  "7d1d234f5fde713a94454f268833adcd39835fe8",
		RefreshToken: "e08c77351221346153d09ff64c123b24fc4c1905",
		TokenType:    "Bearer",
		Expires:      time.Now().Add(5 * time.Minute).UTC().Second(),
	}
	if s.BoolOption("wantNoIDToken") {
		response.IDToken = ""
	}
	s.SetOption("wantTokenResponse", response)
	renderJSON(w, r, http.StatusOK, response)
}

// Verifies OpenID Connect callback URL in redirect link is returned in the Location
// header for both oidc and _oidc_challenge requests.
func TestGetOIDCCallbackURL(t *testing.T) {
	mockAuthServer := newMockAuthServer()
	mockAuthServer.Start()
	defer mockAuthServer.Shutdown()

	issuerFoo := mockAuthServer.URL + "/foo"
	issuerBar := mockAuthServer.URL + "/bar"

	// Default OpenID Connect Provider
	providerFoo := auth.OIDCProvider{
		Name:          "foo",
		Issuer:        issuerFoo,
		ClientID:      "baz",
		ValidationKey: base.StringPointer("qux"),
		DiscoveryURI:  issuerFoo + auth.OIDCDiscoveryConfigPath,
	}

	// Non-default OpenID Connect Provider
	providerBar := auth.OIDCProvider{
		Name:          "bar",
		Issuer:        issuerBar,
		ClientID:      "baz",
		ValidationKey: base.StringPointer("qux"),
		DiscoveryURI:  issuerBar + auth.OIDCDiscoveryConfigPath,
	}

	providers := auth.OIDCProviderMap{"foo": &providerFoo, "bar": &providerBar}
	openIDConnectOptions := auth.OIDCOptions{Providers: providers, DefaultProvider: &providerFoo.Name}
	rtConfig := RestTesterConfig{DatabaseConfig: &DbConfig{OIDCConfig: &openIDConnectOptions}}
	rt := NewRestTester(t, &rtConfig)
	defer rt.Close()

	type test struct {
		name         string
		authURL      string
		issuer       string
		wantProvider string
	}
	tests := []test{
		{
			// When multiple providers are defined, default provider is specified and the current provider is
			// not default, then current provider should be added to the generated OpenID Connect callback URL.
			name:         "oidc default provider specified but current provider is not default",
			authURL:      "/db/_oidc?provider=bar&offline=true",
			wantProvider: "bar",
			issuer:       issuerBar,
		}, {
			name:         "oidc challenge default provider specified but current provider is not default",
			authURL:      "/db/_oidc_challenge?provider=bar&offline=true",
			wantProvider: "bar",
			issuer:       issuerBar,
		}, {
			// When multiple providers are defined, default provider is specified and the current provider is
			// default, then current provider should NOT be added to the generated OpenID Connect callback URL.
			name:    "oidc default provider specified and current provider is default",
			authURL: "/db/_oidc?provider=foo&offline=true",
			issuer:  issuerFoo,
		}, {
			name:    "oidc challenge default provider specified and current provider is default",
			authURL: "/db/_oidc_challenge?provider=foo&offline=true",
			issuer:  issuerFoo,
		}, {
			// When multiple providers are defined, default provider is specified and no current provider is
			// provided, then provider name should NOT be added to the generated OpenID Connect callback URL.
			name:    "oidc default provider specified with no current provider",
			authURL: "/db/_oidc?offline=true",
			issuer:  issuerFoo,
		}, {
			name:    "oidc challenge default provider specified with no current provider",
			authURL: "/db/_oidc_challenge?offline=true",
			issuer:  issuerFoo,
		},
	}

	for _, tc := range tests {
		t.Run(tc.name, func(t *testing.T) {
			mockAuthServer.SetOption("issuer", tc.issuer)
			var location string
			if strings.Contains(tc.authURL, "_oidc_challenge") {
				resp := rt.SendAdminRequest(http.MethodGet, tc.authURL, "")
				require.Equal(t, http.StatusUnauthorized, resp.Code)
				wwwAuthHeader := resp.Header().Get("Www-Authenticate")
				location = regexp.MustCompile(`login="(?P<login>.*?)"`).FindStringSubmatch(wwwAuthHeader)[1]
			} else {
				resp := rt.SendAdminRequest(http.MethodGet, tc.authURL, "")
				require.Equal(t, http.StatusFound, resp.Code)
				location = resp.Header().Get(headerLocation)
			}
			require.NotEmpty(t, location, "error extracting location from header")
			locationURL, err := url.Parse(location)
			require.NoError(t, err, "error parsing location URL")
			redirectURI := locationURL.Query().Get(requestParamRedirectURI)
			redirectURL, err := url.Parse(redirectURI)
			require.NoError(t, err, "error parsing redirect_uri URL")
			assert.Equal(t, tc.wantProvider, redirectURL.Query().Get(auth.OIDCAuthProvider))
		})
	}
}

// Checks End to end OIDC Authorization Code flow.
func TestOpenIDConnectAuth(t *testing.T) {
	mockAuthServer := newMockAuthServer()
	mockAuthServer.Start()
	defer mockAuthServer.Shutdown()

	issuerFoo := mockAuthServer.URL + "/foo"
	mockAuthServer.SetOption("issuer", issuerFoo)

	type test struct {
		name                      string
		providers                 auth.OIDCProviderMap
		defaultProvider           string
		authURL                   string
		register                  bool
		includeAccessToken        bool
		notConfiguredProvider     bool
		wantUsername              string
		wantNoCode                bool
		wantCallbackError         bool
		wantUntoldProvider        bool
		wantDiscoveryError        bool
		wantCallbackTokenExgError bool
		wantRefreshTokenExgError  bool
		wantCallbackNoIDToken     bool
		wantRefreshNoIDToken      bool
	}
	tests := []test{
		{
			name: "new user auto registration enabled single provider",
			providers: auth.OIDCProviderMap{
				"foo": &auth.OIDCProvider{
					Name:               "foo",
					Issuer:             issuerFoo,
					ClientID:           "baz",
					UserPrefix:         "foo",
					ValidationKey:      base.StringPointer("qux"),
					Register:           true,
					DiscoveryURI:       issuerFoo + auth.OIDCDiscoveryConfigPath,
					IncludeAccessToken: true,
				},
			},
			defaultProvider:    "foo",
			wantUsername:       "foo_noah",
			authURL:            "/db/_oidc?provider=foo&offline=true",
			register:           true,
			includeAccessToken: true,
		}, {
			name: "new user auto registration disabled single provider",
			providers: auth.OIDCProviderMap{
				"foo": &auth.OIDCProvider{
					Name:               "foo",
					Issuer:             issuerFoo,
					ClientID:           "baz",
					UserPrefix:         "foo",
					ValidationKey:      base.StringPointer("qux"),
					Register:           false,
					DiscoveryURI:       issuerFoo + auth.OIDCDiscoveryConfigPath,
					IncludeAccessToken: true,
				},
			},
			defaultProvider:    "foo",
			wantUsername:       "foo_noah",
			authURL:            "/db/_oidc?provider=foo&offline=true",
			register:           false,
			includeAccessToken: true,
		}, {
			name: "new user auto registration enabled no access token single provider",
			providers: auth.OIDCProviderMap{
				"foo": &auth.OIDCProvider{
					Name:               "foo",
					Issuer:             issuerFoo,
					ClientID:           "baz",
					UserPrefix:         "foo",
					ValidationKey:      base.StringPointer("qux"),
					Register:           true,
					DiscoveryURI:       issuerFoo + auth.OIDCDiscoveryConfigPath,
					IncludeAccessToken: true,
				},
			},
			defaultProvider:    "foo",
			wantUsername:       "foo_noah",
			authURL:            "/db/_oidc?provider=foo&offline=true",
			register:           true,
			includeAccessToken: false,
		}, {
			name: "new user auto registration enabled multiple providers",
			providers: auth.OIDCProviderMap{
				"foo": &auth.OIDCProvider{
					Name:               "foo",
					Issuer:             issuerFoo,
					ClientID:           "baz",
					UserPrefix:         "foo",
					ValidationKey:      base.StringPointer("qux"),
					Register:           true,
					DiscoveryURI:       issuerFoo + auth.OIDCDiscoveryConfigPath,
					IncludeAccessToken: true,
				},
				"bar": &auth.OIDCProvider{
					Name:               "bar",
					Issuer:             issuerFoo,
					ClientID:           "baz",
					UserPrefix:         "bar",
					ValidationKey:      base.StringPointer("qux"),
					Register:           true,
					DiscoveryURI:       issuerFoo + auth.OIDCDiscoveryConfigPath,
					IncludeAccessToken: true,
				},
			},
			defaultProvider:    "foo",
			wantUsername:       "foo_noah",
			authURL:            "/db/_oidc?provider=foo&offline=true",
			register:           true,
			includeAccessToken: true,
		}, {
			name: "new user auto registration disabled multiple providers",
			providers: auth.OIDCProviderMap{
				"foo": &auth.OIDCProvider{
					Name:               "foo",
					Issuer:             issuerFoo,
					ClientID:           "baz",
					UserPrefix:         "foo",
					ValidationKey:      base.StringPointer("qux"),
					Register:           false,
					DiscoveryURI:       issuerFoo + auth.OIDCDiscoveryConfigPath,
					IncludeAccessToken: true,
				},
				"bar": &auth.OIDCProvider{
					Name:               "bar",
					Issuer:             issuerFoo,
					ClientID:           "baz",
					UserPrefix:         "bar",
					ValidationKey:      base.StringPointer("qux"),
					Register:           false,
					DiscoveryURI:       issuerFoo + auth.OIDCDiscoveryConfigPath,
					IncludeAccessToken: true,
				},
			},
			defaultProvider:    "foo",
			wantUsername:       "foo_noah",
			authURL:            "/db/_oidc?provider=foo&offline=true",
			register:           false,
			includeAccessToken: true,
		}, {
			name: "new user auto registration disabled no access token multiple providers",
			providers: auth.OIDCProviderMap{
				"foo": &auth.OIDCProvider{
					Name:               "foo",
					Issuer:             issuerFoo,
					ClientID:           "baz",
					UserPrefix:         "foo",
					ValidationKey:      base.StringPointer("qux"),
					Register:           false,
					DiscoveryURI:       issuerFoo + auth.OIDCDiscoveryConfigPath,
					IncludeAccessToken: true,
				},
				"bar": &auth.OIDCProvider{
					Name:               "bar",
					Issuer:             issuerFoo,
					ClientID:           "baz",
					UserPrefix:         "bar",
					ValidationKey:      base.StringPointer("qux"),
					Register:           false,
					DiscoveryURI:       issuerFoo + auth.OIDCDiscoveryConfigPath,
					IncludeAccessToken: true,
				},
			},
			defaultProvider:    "foo",
			wantUsername:       "foo_noah",
			authURL:            "/db/_oidc?provider=foo&offline=true",
			register:           false,
			includeAccessToken: false,
		}, {
			name: "auth code missing in callback URL received from auth server",
			providers: auth.OIDCProviderMap{
				"foo": &auth.OIDCProvider{
					Name:               "foo",
					Issuer:             issuerFoo,
					ClientID:           "baz",
					UserPrefix:         "foo",
					ValidationKey:      base.StringPointer("qux"),
					Register:           true,
					DiscoveryURI:       issuerFoo + auth.OIDCDiscoveryConfigPath,
					IncludeAccessToken: true,
				},
			},
			defaultProvider:    "foo",
			wantUsername:       "foo_noah",
			authURL:            "/db/_oidc?provider=foo&offline=true",
			register:           true,
			includeAccessToken: true,
			wantNoCode:         true,
		}, {
			name: "callback error received from auth server via callback URL",
			providers: auth.OIDCProviderMap{
				"foo": &auth.OIDCProvider{
					Name:               "foo",
					Issuer:             issuerFoo,
					ClientID:           "baz",
					UserPrefix:         "foo",
					ValidationKey:      base.StringPointer("qux"),
					Register:           true,
					DiscoveryURI:       issuerFoo + auth.OIDCDiscoveryConfigPath,
					IncludeAccessToken: true,
				},
			},
			defaultProvider:    "foo",
			wantUsername:       "foo_noah",
			authURL:            "/db/_oidc?provider=foo&offline=true",
			register:           true,
			includeAccessToken: true,
			wantCallbackError:  true,
		}, {
			name: "untold provider received from auth server via callback URL",
			providers: auth.OIDCProviderMap{
				"foo": &auth.OIDCProvider{
					Name:               "foo",
					Issuer:             issuerFoo,
					ClientID:           "baz",
					UserPrefix:         "foo",
					ValidationKey:      base.StringPointer("qux"),
					Register:           true,
					DiscoveryURI:       issuerFoo + auth.OIDCDiscoveryConfigPath,
					IncludeAccessToken: true,
				},
			},
			defaultProvider:    "foo",
			wantUsername:       "foo_noah",
			authURL:            "/db/_oidc?provider=foo&offline=true",
			register:           true,
			includeAccessToken: true,
			wantUntoldProvider: true,
		}, {
			name: "initiate auth request with not configured provider",
			providers: auth.OIDCProviderMap{
				"foo": &auth.OIDCProvider{
					Name:               "foo",
					Issuer:             issuerFoo,
					ClientID:           "baz",
					UserPrefix:         "foo",
					ValidationKey:      base.StringPointer("qux"),
					Register:           true,
					DiscoveryURI:       issuerFoo + auth.OIDCDiscoveryConfigPath,
					IncludeAccessToken: true,
				},
			},
			defaultProvider:       "foo",
			wantUsername:          "foo_noah",
			authURL:               "/db/_oidc?provider=fred&offline=true", // Configured provider is 'foo', NOT 'fred'.
			register:              true,
			includeAccessToken:    true,
			notConfiguredProvider: true,
		}, {
			name: "auth request with discovery failure from OAuth server",
			providers: auth.OIDCProviderMap{
				"foo": &auth.OIDCProvider{
					Name:               "foo",
					Issuer:             issuerFoo,
					ClientID:           "baz",
					UserPrefix:         "foo",
					ValidationKey:      base.StringPointer("qux"),
					Register:           true,
					DiscoveryURI:       issuerFoo + auth.OIDCDiscoveryConfigPath,
					IncludeAccessToken: true,
				},
			},
			defaultProvider:    "foo",
			wantUsername:       "foo_noah",
			authURL:            "/db/_oidc?provider=foo&offline=true",
			register:           true,
			includeAccessToken: true,
			wantDiscoveryError: true,
		}, {
			name: "auth request with access type not offline",
			providers: auth.OIDCProviderMap{
				"foo": &auth.OIDCProvider{
					Name:               "foo",
					Issuer:             issuerFoo,
					ClientID:           "baz",
					UserPrefix:         "foo",
					ValidationKey:      base.StringPointer("qux"),
					Register:           true,
					DiscoveryURI:       issuerFoo + auth.OIDCDiscoveryConfigPath,
					IncludeAccessToken: true,
				},
			},
			defaultProvider:    "foo",
			wantUsername:       "foo_noah",
			authURL:            "/db/_oidc?provider=foo&offline=false",
			register:           true,
			includeAccessToken: true,
		}, {
			name: "token exchange error from OAuth server",
			providers: auth.OIDCProviderMap{
				"foo": &auth.OIDCProvider{
					Name:               "foo",
					Issuer:             issuerFoo,
					ClientID:           "baz",
					UserPrefix:         "foo",
					ValidationKey:      base.StringPointer("qux"),
<<<<<<< HEAD
					Register:           true,
					DiscoveryURI:       issuerFoo + auth.OIDCDiscoveryConfigPath,
					IncludeAccessToken: true,
				},
			},
			defaultProvider:           "foo",
			wantUsername:              "foo_noah",
			authURL:                   "/db/_oidc?provider=foo&offline=true",
			register:                  true,
			includeAccessToken:        true,
			wantCallbackTokenExgError: true,
		}, {
			name: "no ID token received from OAuth server",
			providers: auth.OIDCProviderMap{
				"foo": &auth.OIDCProvider{
					Name:               "foo",
					Issuer:             issuerFoo,
					ClientID:           "baz",
					UserPrefix:         "foo",
					ValidationKey:      base.StringPointer("qux"),
					Register:           true,
					DiscoveryURI:       issuerFoo + auth.OIDCDiscoveryConfigPath,
					IncludeAccessToken: true,
				},
			},
			defaultProvider:       "foo",
			wantUsername:          "foo_noah",
			authURL:               "/db/_oidc?provider=foo&offline=true",
			register:              true,
			includeAccessToken:    true,
			wantCallbackNoIDToken: true,
		}, {
			name: "token refresh token exchange error from OAuth server",
			providers: auth.OIDCProviderMap{
				"foo": &auth.OIDCProvider{
					Name:               "foo",
					Issuer:             issuerFoo,
					ClientID:           "baz",
					UserPrefix:         "foo",
					ValidationKey:      base.StringPointer("qux"),
					Register:           true,
					DiscoveryURI:       issuerFoo + auth.OIDCDiscoveryConfigPath,
					IncludeAccessToken: true,
				},
			},
			defaultProvider:          "foo",
			wantUsername:             "foo_noah",
			authURL:                  "/db/_oidc?provider=foo&offline=true",
			register:                 true,
			includeAccessToken:       true,
			wantRefreshTokenExgError: true,
		}, {
			name: "token refresh no ID token received from OAuth server",
			providers: auth.OIDCProviderMap{
				"foo": &auth.OIDCProvider{
					Name:               "foo",
					Issuer:             issuerFoo,
					ClientID:           "baz",
					UserPrefix:         "foo",
					ValidationKey:      base.StringPointer("qux"),
=======
>>>>>>> 6ff84b8a
					Register:           true,
					DiscoveryURI:       issuerFoo + auth.OIDCDiscoveryConfigPath,
					IncludeAccessToken: true,
				},
			},
<<<<<<< HEAD
=======
			defaultProvider:           "foo",
			wantUsername:              "foo_noah",
			authURL:                   "/db/_oidc?provider=foo&offline=true",
			register:                  true,
			includeAccessToken:        true,
			wantCallbackTokenExgError: true,
		}, {
			name: "no ID token received from OAuth server",
			providers: auth.OIDCProviderMap{
				"foo": &auth.OIDCProvider{
					Name:               "foo",
					Issuer:             issuerFoo,
					ClientID:           "baz",
					UserPrefix:         "foo",
					ValidationKey:      base.StringPointer("qux"),
					Register:           true,
					DiscoveryURI:       issuerFoo + auth.OIDCDiscoveryConfigPath,
					IncludeAccessToken: true,
				},
			},
			defaultProvider:       "foo",
			wantUsername:          "foo_noah",
			authURL:               "/db/_oidc?provider=foo&offline=true",
			register:              true,
			includeAccessToken:    true,
			wantCallbackNoIDToken: true,
		}, {
			name: "token refresh token exchange error from OAuth server",
			providers: auth.OIDCProviderMap{
				"foo": &auth.OIDCProvider{
					Name:               "foo",
					Issuer:             issuerFoo,
					ClientID:           "baz",
					UserPrefix:         "foo",
					ValidationKey:      base.StringPointer("qux"),
					Register:           true,
					DiscoveryURI:       issuerFoo + auth.OIDCDiscoveryConfigPath,
					IncludeAccessToken: true,
				},
			},
			defaultProvider:          "foo",
			wantUsername:             "foo_noah",
			authURL:                  "/db/_oidc?provider=foo&offline=true",
			register:                 true,
			includeAccessToken:       true,
			wantRefreshTokenExgError: true,
		}, {
			name: "token refresh no ID token received from OAuth server",
			providers: auth.OIDCProviderMap{
				"foo": &auth.OIDCProvider{
					Name:               "foo",
					Issuer:             issuerFoo,
					ClientID:           "baz",
					UserPrefix:         "foo",
					ValidationKey:      base.StringPointer("qux"),
					Register:           true,
					DiscoveryURI:       issuerFoo + auth.OIDCDiscoveryConfigPath,
					IncludeAccessToken: true,
				},
			},
>>>>>>> 6ff84b8a
			defaultProvider:      "foo",
			wantUsername:         "foo_noah",
			authURL:              "/db/_oidc?provider=foo&offline=true",
			register:             true,
			includeAccessToken:   true,
			wantRefreshNoIDToken: true,
		},
	}

	for _, tc := range tests {
		t.Run(tc.name, func(t *testing.T) {
			opts := auth.OIDCOptions{Providers: tc.providers, DefaultProvider: &tc.defaultProvider}
			restTesterConfig := RestTesterConfig{DatabaseConfig: &DbConfig{OIDCConfig: &opts}}
			restTester := NewRestTester(t, &restTesterConfig)
			defer restTester.Close()
			mockSyncGateway := httptest.NewServer(restTester.TestPublicHandler())
			defer mockSyncGateway.Close()
			mockSyncGatewayURL := mockSyncGateway.URL

			if tc.wantNoCode {
				mockAuthServer.SetOption("wantNoCode", true)
				defer mockAuthServer.DeleteOption("wantNoCode")
			}
			if tc.wantCallbackError {
				mockAuthServer.SetOption("wantCallbackError", true)
				defer mockAuthServer.DeleteOption("wantCallbackError")
			}
			if tc.wantUntoldProvider {
				mockAuthServer.SetOption("wantUntoldProvider", true)
				defer mockAuthServer.DeleteOption("wantUntoldProvider")
			}
			if tc.wantDiscoveryError {
				mockAuthServer.SetOption("wantDiscoveryError", true)
				defer mockAuthServer.DeleteOption("wantDiscoveryError")
			}
			if tc.wantCallbackTokenExgError {
				mockAuthServer.SetOption("wantTokenExchangeError", true)
				defer mockAuthServer.DeleteOption("wantTokenExchangeError")
			}
			if tc.wantCallbackNoIDToken {
				mockAuthServer.SetOption("wantNoIDToken", true)
				defer mockAuthServer.DeleteOption("wantNoIDToken")
			}

			// Initiate OpenID Connect Authorization Code flow.
			requestURL := mockSyncGatewayURL + tc.authURL
			request, err := http.NewRequest(http.MethodGet, requestURL, nil)
			require.NoError(t, err, "Error creating new request")
			jar, err := cookiejar.New(nil)
			require.NoError(t, err, "Error creating new cookie jar")
			client := &http.Client{Jar: jar}
			response, err := client.Do(request)
			require.NoError(t, err, "Error sending request")

			if !tc.register {
				assertHttpResponse(t, response, http.StatusUnauthorized, "Invalid login")
				return
			}
			if tc.wantNoCode {
				assertHttpResponse(t, response, http.StatusBadRequest, "Code must be present on oidc callback")
				return
			}
			if tc.wantCallbackError {
				assertHttpResponse(t, response, http.StatusUnauthorized, "oidc callback received an error")
				return
			}
			if tc.wantUntoldProvider {
				assertHttpResponse(t, response, http.StatusBadRequest, "Unable to identify provider for callback request")
				return
			}
			if tc.notConfiguredProvider {
				assertHttpResponse(t, response, http.StatusBadRequest, "OpenID Connect not configured for database db")
				return
			}
			if tc.wantDiscoveryError {
				assertHttpResponse(t, response, http.StatusInternalServerError, "Unable to obtain client for provider")
<<<<<<< HEAD
				return
			}
			if tc.wantCallbackTokenExgError {
				assertHttpResponse(t, response, http.StatusUnauthorized, "Failed to exchange token")
				return
			}
=======
				return
			}
			if tc.wantCallbackTokenExgError {
				assertHttpResponse(t, response, http.StatusUnauthorized, "Failed to exchange token")
				return
			}
>>>>>>> 6ff84b8a
			if tc.wantCallbackNoIDToken {
				assertHttpResponse(t, response, http.StatusInternalServerError, "No id_token field in oauth2 token")
				return
			}

			// Validate received token response
			require.Equal(t, http.StatusOK, response.StatusCode)
			var receivedToken OIDCTokenResponse
			require.NoError(t, err, json.NewDecoder(response.Body).Decode(&receivedToken))
			require.NoError(t, response.Body.Close(), "Error closing response body")
			assert.NotEmpty(t, receivedToken.SessionID, "session_id doesn't exist")
			assert.Equal(t, tc.wantUsername, receivedToken.Username, "name mismatch")
			wantTokenResponse := mockAuthServer.Options()["wantTokenResponse"].(OIDCTokenResponse)
			assert.Equal(t, wantTokenResponse.IDToken, receivedToken.IDToken, "id_token mismatch")
			assert.Equal(t, wantTokenResponse.RefreshToken, receivedToken.RefreshToken, "refresh_token mismatch")
			if tc.includeAccessToken {
				assert.Equal(t, wantTokenResponse.AccessToken, receivedToken.AccessToken, "access_token mismatch")
			}
			assert.Equal(t, wantTokenResponse.TokenType, receivedToken.TokenType, "token_type mismatch")
			assert.True(t, wantTokenResponse.Expires >= receivedToken.Expires, "expires_in mismatch")

			// Query db endpoint with Bearer token
			var responseBody map[string]interface{}
			dbEndpoint := mockSyncGatewayURL + "/" + restTester.DatabaseConfig.Name
			request, err = http.NewRequest(http.MethodGet, dbEndpoint, nil)
			require.NoError(t, err, "Error creating new request")
			request.Header.Add("Authorization", receivedToken.IDToken)
			response, err = client.Do(request)
			require.NoError(t, err, "Error sending request with bearer token")
			require.Equal(t, http.StatusOK, response.StatusCode)
			require.NoError(t, err, json.NewDecoder(response.Body).Decode(&responseBody))
			require.NoError(t, response.Body.Close(), "Error closing response body")
			assert.Equal(t, restTester.DatabaseConfig.Name, responseBody["db_name"])

			// Token refresh workflow
			if tc.wantRefreshTokenExgError {
				mockAuthServer.SetOption("wantTokenExchangeError", true)
				defer mockAuthServer.DeleteOption("wantTokenExchangeError")
			}
			if tc.wantRefreshNoIDToken {
				mockAuthServer.SetOption("wantNoIDToken", true)
				defer mockAuthServer.DeleteOption("wantNoIDToken")
			}

			// Refresh auth token using refresh token received earlier from OP.
			requestURL = mockSyncGatewayURL + "/db/_oidc_refresh?refresh_token=" + receivedToken.RefreshToken
			request, err = http.NewRequest(http.MethodGet, requestURL, nil)
			require.NoError(t, err, "Error creating new request")
			response, err = client.Do(request)
			require.NoError(t, err, "Error sending request")

			if tc.wantRefreshTokenExgError {
				assertHttpResponse(t, response, http.StatusUnauthorized, "Unable to refresh token")
				return
			}
			if tc.wantRefreshNoIDToken {
				assertHttpResponse(t, response, http.StatusInternalServerError, "No id_token field in oauth2 token")
				return
			}
			require.Equal(t, http.StatusOK, response.StatusCode)

			// Validate received token refresh response.
			require.NoError(t, err, json.NewDecoder(response.Body).Decode(&receivedToken))
			require.NoError(t, response.Body.Close(), "Error closing response body")
			wantTokenResponse = mockAuthServer.Options()["wantTokenResponse"].(OIDCTokenResponse)
			assert.NotEmpty(t, receivedToken.SessionID, "session_id doesn't exist")
			assert.Equal(t, tc.wantUsername, receivedToken.Username, "name mismatch")
			assert.Equal(t, wantTokenResponse.IDToken, receivedToken.IDToken, "id_token mismatch")
			assert.Equal(t, wantTokenResponse.RefreshToken, receivedToken.RefreshToken, "refresh_token mismatch")
			if tc.includeAccessToken {
				assert.Equal(t, wantTokenResponse.AccessToken, receivedToken.AccessToken, "access_token mismatch")
			}
			assert.Equal(t, wantTokenResponse.TokenType, receivedToken.TokenType, "token_type mismatch")
			assert.True(t, wantTokenResponse.Expires >= receivedToken.Expires, "expires_in mismatch")

			// Query db endpoint with Bearer token
			request, err = http.NewRequest(http.MethodGet, dbEndpoint, nil)
			require.NoError(t, err, "Error creating new request")
			request.Header.Add("Authorization", receivedToken.IDToken)
			response, err = client.Do(request)
			require.NoError(t, err, "Error sending request with bearer token")
			require.Equal(t, http.StatusOK, response.StatusCode)
			require.NoError(t, err, json.NewDecoder(response.Body).Decode(&responseBody))
			require.NoError(t, response.Body.Close(), "Error closing response body")
			assert.Equal(t, restTester.DatabaseConfig.Name, responseBody["db_name"])
		})
	}
}

// The assertHttpResponse asserts the statusCode and bodyText against statusCode and string
// representation of the body bytes from the HTTP response.
func assertHttpResponse(t *testing.T, response *http.Response, statusCode int, bodyText string) {
	defer func() { require.NoError(t, response.Body.Close(), "error closing response body") }()
	bodyBytes, err := ioutil.ReadAll(response.Body)
	require.NoError(t, err, "error reading response body")
	assert.Contains(t, string(bodyBytes), bodyText)
	assert.Equal(t, statusCode, response.StatusCode)
}

func TestCallbackState(t *testing.T) {
	mockAuthServer := newMockAuthServer()
	mockAuthServer.Start()
	defer mockAuthServer.Shutdown()

	issuerFoo := mockAuthServer.URL + "/foo"
	mockAuthServer.SetOption("issuer", issuerFoo)

	type test struct {
		name                   string
		inputProviders         auth.OIDCProviderMap
		inputDefaultProvider   string
		inputRequestURL        string
		inputChangeStateCookie bool
		wantUsername           string
		invalidateState        bool
	}
	tests := []test{
		{
			name: "callback state enabled by default",
			inputProviders: auth.OIDCProviderMap{
				"foo": &auth.OIDCProvider{
					Name:               "foo",
					Issuer:             issuerFoo,
					ClientID:           "baz",
					UserPrefix:         "foo",
					ValidationKey:      base.StringPointer("qux"),
					Register:           true,
					DiscoveryURI:       issuerFoo + auth.OIDCDiscoveryConfigPath,
					IncludeAccessToken: true,
				},
			},
			inputDefaultProvider: "foo",
			wantUsername:         "foo_noah",
			inputRequestURL:      "/db/_oidc?provider=foo&offline=true",
		},
		{
			name: "callback state enabled by default with HttpOnly cookie",
			inputProviders: auth.OIDCProviderMap{
				"foo": &auth.OIDCProvider{
					Name:                        "foo",
					Issuer:                      issuerFoo,
					ClientID:                    "baz",
					UserPrefix:                  "foo",
					ValidationKey:               base.StringPointer("qux"),
					Register:                    true,
					DiscoveryURI:                issuerFoo + auth.OIDCDiscoveryConfigPath,
					IncludeAccessToken:          true,
					CallbackStateCookieHTTPOnly: true,
				},
			},
			inputDefaultProvider: "foo",
			wantUsername:         "foo_noah",
			inputRequestURL:      "/db/_oidc?provider=foo&offline=true",
		}, {
			name: "callback state enabled explicitly",
			inputProviders: auth.OIDCProviderMap{
				"foo": &auth.OIDCProvider{
					Name:                 "foo",
					Issuer:               issuerFoo,
					ClientID:             "baz",
					UserPrefix:           "foo",
					ValidationKey:        base.StringPointer("qux"),
					Register:             true,
					DiscoveryURI:         issuerFoo + auth.OIDCDiscoveryConfigPath,
					IncludeAccessToken:   true,
					DisableCallbackState: false,
				},
			},
			inputDefaultProvider: "foo",
			wantUsername:         "foo_noah",
			inputRequestURL:      "/db/_oidc?provider=foo&offline=true",
		},
		{
			name: "callback state enabled explicitly with HttpOnly cookie",
			inputProviders: auth.OIDCProviderMap{
				"foo": &auth.OIDCProvider{
					Name:                        "foo",
					Issuer:                      issuerFoo,
					ClientID:                    "baz",
					UserPrefix:                  "foo",
					ValidationKey:               base.StringPointer("qux"),
					Register:                    true,
					DiscoveryURI:                issuerFoo + auth.OIDCDiscoveryConfigPath,
					IncludeAccessToken:          true,
					DisableCallbackState:        false,
					CallbackStateCookieHTTPOnly: true,
				},
			},
			inputDefaultProvider: "foo",
			wantUsername:         "foo_noah",
			inputRequestURL:      "/db/_oidc?provider=foo&offline=true",
		}, {
			name: "callback state disabled explicitly",
			inputProviders: auth.OIDCProviderMap{
				"foo": &auth.OIDCProvider{
					Name:                 "foo",
					Issuer:               issuerFoo,
					ClientID:             "baz",
					UserPrefix:           "foo",
					ValidationKey:        base.StringPointer("quz"),
					Register:             true,
					DiscoveryURI:         issuerFoo + auth.OIDCDiscoveryConfigPath,
					IncludeAccessToken:   true,
					DisableCallbackState: true,
				},
			},
			inputDefaultProvider: "foo",
			wantUsername:         "foo_noah",
			inputRequestURL:      "/db/_oidc?provider=foo&offline=true",
		}, {
			name: "callback state disabled explicitly with HttpOnly cookie",
			inputProviders: auth.OIDCProviderMap{
				"foo": &auth.OIDCProvider{
					Name:                        "foo",
					Issuer:                      issuerFoo,
					ClientID:                    "baz",
					UserPrefix:                  "foo",
					ValidationKey:               base.StringPointer("qux"),
					Register:                    true,
					DiscoveryURI:                issuerFoo + auth.OIDCDiscoveryConfigPath,
					IncludeAccessToken:          true,
					DisableCallbackState:        true,
					CallbackStateCookieHTTPOnly: true,
				},
			},
			inputDefaultProvider: "foo",
			wantUsername:         "foo_noah",
			inputRequestURL:      "/db/_oidc?provider=foo&offline=true",
		}, {
			name: "mitigation from csrf when callback state enabled",
			inputProviders: auth.OIDCProviderMap{
				"foo": &auth.OIDCProvider{
					Name:               "foo",
					Issuer:             issuerFoo,
					ClientID:           "baz",
					UserPrefix:         "foo",
					ValidationKey:      base.StringPointer("qux"),
					Register:           true,
					DiscoveryURI:       issuerFoo + auth.OIDCDiscoveryConfigPath,
					IncludeAccessToken: true,
				},
			},
			inputDefaultProvider: "foo",
			wantUsername:         "foo_noah",
			inputRequestURL:      "/db/_oidc?provider=foo&offline=true",
			invalidateState:      true,
		}, {
			name: "vulnerable to csrf when callback state disabled",
			inputProviders: auth.OIDCProviderMap{
				"foo": &auth.OIDCProvider{
					Name:               "foo",
					Issuer:             issuerFoo,
					ClientID:           "baz",
					UserPrefix:         "foo",
					ValidationKey:      base.StringPointer("quz"),
					Register:           true,
					DiscoveryURI:       issuerFoo + auth.OIDCDiscoveryConfigPath,
					IncludeAccessToken: true,
				},
			},
			inputDefaultProvider: "foo",
			wantUsername:         "foo_noah",
			inputRequestURL:      "/db/_oidc?provider=foo&offline=true",
			invalidateState:      true,
		},
	}

	for _, tc := range tests {
		t.Run(tc.name, func(t *testing.T) {
			opts := auth.OIDCOptions{Providers: tc.inputProviders, DefaultProvider: &tc.inputDefaultProvider}
			restTesterConfig := RestTesterConfig{DatabaseConfig: &DbConfig{OIDCConfig: &opts}}
			restTester := NewRestTester(t, &restTesterConfig)
			defer restTester.Close()
			mockSyncGateway := httptest.NewServer(restTester.TestPublicHandler())
			defer mockSyncGateway.Close()
			mockSyncGatewayURL := mockSyncGateway.URL

			if tc.invalidateState {
				mockAuthServer.SetOption("invalidateState", true)
				defer mockAuthServer.DeleteOption("invalidateState")
			}

			// Initiate OpenID Connect Authorization Code flow.
			requestURL := mockSyncGatewayURL + tc.inputRequestURL
			request, err := http.NewRequest(http.MethodGet, requestURL, nil)
			require.NoError(t, err, "Error creating new request")
			jar, err := cookiejar.New(nil)
			require.NoError(t, err, "Error creating new cookie jar")
			client := &http.Client{Jar: jar}
			response, err := client.Do(request)
			require.NoError(t, err, "Error sending request")
			defer func() { require.NoError(t, response.Body.Close(), "Error closing response body") }()

			if tc.invalidateState {
				bodyBytes, err := ioutil.ReadAll(response.Body)
				require.NoError(t, err, "error reading response body")
				assert.Contains(t, string(bodyBytes), "State mismatch")
				assert.Equal(t, http.StatusBadRequest, response.StatusCode)
				return
			}
			require.Equal(t, http.StatusOK, response.StatusCode)

			// Validate received token response
			var receivedToken OIDCTokenResponse
			require.NoError(t, err, json.NewDecoder(response.Body).Decode(&receivedToken))
			require.NoError(t, response.Body.Close(), "Error closing response body")
			assert.NotEmpty(t, receivedToken.SessionID, "session_id doesn't exist")
			assert.Equal(t, tc.wantUsername, receivedToken.Username, "name mismatch")
			wantTokenResponse := mockAuthServer.Options()["wantTokenResponse"].(OIDCTokenResponse)
			assert.Equal(t, wantTokenResponse.IDToken, receivedToken.IDToken, "id_token mismatch")
			assert.Equal(t, wantTokenResponse.RefreshToken, receivedToken.RefreshToken, "refresh_token mismatch")
			assert.Equal(t, wantTokenResponse.AccessToken, receivedToken.AccessToken, "access_token mismatch")
			assert.Equal(t, wantTokenResponse.TokenType, receivedToken.TokenType, "token_type mismatch")
			assert.True(t, wantTokenResponse.Expires >= receivedToken.Expires, "expires_in mismatch")

			// Query db endpoint with Bearer token
			var responseBody map[string]interface{}
			dbEndpoint := mockSyncGatewayURL + "/" + restTester.DatabaseConfig.Name
			request, err = http.NewRequest(http.MethodGet, dbEndpoint, nil)
			require.NoError(t, err, "Error creating new request")
			request.Header.Add("Authorization", receivedToken.IDToken)
			response, err = client.Do(request)
			require.NoError(t, err, "Error sending request with bearer token")
			require.Equal(t, http.StatusOK, response.StatusCode)
			require.NoError(t, err, json.NewDecoder(response.Body).Decode(&responseBody))
			require.NoError(t, response.Body.Close(), "Error closing response body")
			assert.Equal(t, restTester.DatabaseConfig.Name, responseBody["db_name"])

			// Initiate OpenID Connect Authorization Code flow.
			requestURL = mockSyncGatewayURL + "/db/_oidc_refresh?refresh_token=" + receivedToken.RefreshToken
			request, err = http.NewRequest(http.MethodGet, requestURL, nil)
			require.NoError(t, err, "Error creating new request")
			response, err = client.Do(request)
			require.NoError(t, err, "Error sending request")
			require.Equal(t, http.StatusOK, response.StatusCode)

			// Validate received refresh token response
			require.NoError(t, err, json.NewDecoder(response.Body).Decode(&receivedToken))
			require.NoError(t, response.Body.Close(), "Error closing response body")
			wantTokenResponse = mockAuthServer.Options()["wantTokenResponse"].(OIDCTokenResponse)
			assert.NotEmpty(t, receivedToken.SessionID, "session_id doesn't exist")
			assert.Equal(t, tc.wantUsername, receivedToken.Username, "name mismatch")
			assert.Equal(t, wantTokenResponse.IDToken, receivedToken.IDToken, "id_token mismatch")
			assert.Equal(t, wantTokenResponse.RefreshToken, receivedToken.RefreshToken, "refresh_token mismatch")
			assert.Equal(t, wantTokenResponse.AccessToken, receivedToken.AccessToken, "access_token mismatch")
			assert.Equal(t, wantTokenResponse.TokenType, receivedToken.TokenType, "token_type mismatch")
			assert.True(t, wantTokenResponse.Expires >= receivedToken.Expires, "expires_in mismatch")

			// Query db endpoint with Bearer token
			request, err = http.NewRequest(http.MethodGet, dbEndpoint, nil)
			require.NoError(t, err, "Error creating new request")
			request.Header.Add("Authorization", receivedToken.IDToken)
			response, err = client.Do(request)
			require.NoError(t, err, "Error sending request with bearer token")
			require.Equal(t, http.StatusOK, response.StatusCode)
			require.NoError(t, err, json.NewDecoder(response.Body).Decode(&responseBody))
			require.NoError(t, response.Body.Close(), "Error closing response body")
			assert.Equal(t, restTester.DatabaseConfig.Name, responseBody["db_name"])
		})
	}
}

// The assertHttpResponse asserts the statusCode and bodyText against statusCode and string
// representation of the body bytes from the HTTP response.
func assertHttpResponse(t *testing.T, response *http.Response, statusCode int, bodyText string) {
	defer func() { require.NoError(t, response.Body.Close(), "error closing response body") }()
	bodyBytes, err := ioutil.ReadAll(response.Body)
	require.NoError(t, err, "error reading response body")
	assert.Contains(t, string(bodyBytes), bodyText)
	assert.Equal(t, statusCode, response.StatusCode)
}<|MERGE_RESOLUTION|>--- conflicted
+++ resolved
@@ -49,7 +49,6 @@
 	server.options = make(map[string]interface{})
 	return server
 }
-<<<<<<< HEAD
 
 // Options returns the options map encapsulated on mock auth server.
 // An empty options map is initialized when server is created.
@@ -64,22 +63,6 @@
 	return s.options[key]
 }
 
-=======
-
-// Options returns the options map encapsulated on mock auth server.
-// An empty options map is initialized when server is created.
-func (s *mockAuthServer) Options() map[string]interface{} {
-	return s.options
-}
-
-// Option returns the element with the specified key
-// (options[key]) from the options map on mock auth server.
-// The value may be nil if the specified key doesn't exist.
-func (s *mockAuthServer) Option(key string) interface{} {
-	return s.options[key]
-}
-
->>>>>>> 6ff84b8a
 // BoolOption returns the element with the specified key
 // (options[key]) as bool from the options map on mock auth server.
 // Returns true if specified key exists and false otherwise.
@@ -642,7 +625,6 @@
 					ClientID:           "baz",
 					UserPrefix:         "foo",
 					ValidationKey:      base.StringPointer("qux"),
-<<<<<<< HEAD
 					Register:           true,
 					DiscoveryURI:       issuerFoo + auth.OIDCDiscoveryConfigPath,
 					IncludeAccessToken: true,
@@ -703,76 +685,11 @@
 					ClientID:           "baz",
 					UserPrefix:         "foo",
 					ValidationKey:      base.StringPointer("qux"),
-=======
->>>>>>> 6ff84b8a
-					Register:           true,
-					DiscoveryURI:       issuerFoo + auth.OIDCDiscoveryConfigPath,
-					IncludeAccessToken: true,
-				},
-			},
-<<<<<<< HEAD
-=======
-			defaultProvider:           "foo",
-			wantUsername:              "foo_noah",
-			authURL:                   "/db/_oidc?provider=foo&offline=true",
-			register:                  true,
-			includeAccessToken:        true,
-			wantCallbackTokenExgError: true,
-		}, {
-			name: "no ID token received from OAuth server",
-			providers: auth.OIDCProviderMap{
-				"foo": &auth.OIDCProvider{
-					Name:               "foo",
-					Issuer:             issuerFoo,
-					ClientID:           "baz",
-					UserPrefix:         "foo",
-					ValidationKey:      base.StringPointer("qux"),
-					Register:           true,
-					DiscoveryURI:       issuerFoo + auth.OIDCDiscoveryConfigPath,
-					IncludeAccessToken: true,
-				},
-			},
-			defaultProvider:       "foo",
-			wantUsername:          "foo_noah",
-			authURL:               "/db/_oidc?provider=foo&offline=true",
-			register:              true,
-			includeAccessToken:    true,
-			wantCallbackNoIDToken: true,
-		}, {
-			name: "token refresh token exchange error from OAuth server",
-			providers: auth.OIDCProviderMap{
-				"foo": &auth.OIDCProvider{
-					Name:               "foo",
-					Issuer:             issuerFoo,
-					ClientID:           "baz",
-					UserPrefix:         "foo",
-					ValidationKey:      base.StringPointer("qux"),
-					Register:           true,
-					DiscoveryURI:       issuerFoo + auth.OIDCDiscoveryConfigPath,
-					IncludeAccessToken: true,
-				},
-			},
-			defaultProvider:          "foo",
-			wantUsername:             "foo_noah",
-			authURL:                  "/db/_oidc?provider=foo&offline=true",
-			register:                 true,
-			includeAccessToken:       true,
-			wantRefreshTokenExgError: true,
-		}, {
-			name: "token refresh no ID token received from OAuth server",
-			providers: auth.OIDCProviderMap{
-				"foo": &auth.OIDCProvider{
-					Name:               "foo",
-					Issuer:             issuerFoo,
-					ClientID:           "baz",
-					UserPrefix:         "foo",
-					ValidationKey:      base.StringPointer("qux"),
-					Register:           true,
-					DiscoveryURI:       issuerFoo + auth.OIDCDiscoveryConfigPath,
-					IncludeAccessToken: true,
-				},
-			},
->>>>>>> 6ff84b8a
+					Register:           true,
+					DiscoveryURI:       issuerFoo + auth.OIDCDiscoveryConfigPath,
+					IncludeAccessToken: true,
+				},
+			},
 			defaultProvider:      "foo",
 			wantUsername:         "foo_noah",
 			authURL:              "/db/_oidc?provider=foo&offline=true",
@@ -849,21 +766,12 @@
 			}
 			if tc.wantDiscoveryError {
 				assertHttpResponse(t, response, http.StatusInternalServerError, "Unable to obtain client for provider")
-<<<<<<< HEAD
 				return
 			}
 			if tc.wantCallbackTokenExgError {
 				assertHttpResponse(t, response, http.StatusUnauthorized, "Failed to exchange token")
 				return
 			}
-=======
-				return
-			}
-			if tc.wantCallbackTokenExgError {
-				assertHttpResponse(t, response, http.StatusUnauthorized, "Failed to exchange token")
-				return
-			}
->>>>>>> 6ff84b8a
 			if tc.wantCallbackNoIDToken {
 				assertHttpResponse(t, response, http.StatusInternalServerError, "No id_token field in oauth2 token")
 				return
@@ -1224,14 +1132,4 @@
 			assert.Equal(t, restTester.DatabaseConfig.Name, responseBody["db_name"])
 		})
 	}
-}
-
-// The assertHttpResponse asserts the statusCode and bodyText against statusCode and string
-// representation of the body bytes from the HTTP response.
-func assertHttpResponse(t *testing.T, response *http.Response, statusCode int, bodyText string) {
-	defer func() { require.NoError(t, response.Body.Close(), "error closing response body") }()
-	bodyBytes, err := ioutil.ReadAll(response.Body)
-	require.NoError(t, err, "error reading response body")
-	assert.Contains(t, string(bodyBytes), bodyText)
-	assert.Equal(t, statusCode, response.StatusCode)
 }